import { createI18n } from 'vue-i18n'
import en from '@/locales/en.json'
import enUS from '@/locales/en-US.json'
<<<<<<< HEAD
import es from '@/locales/es.json'
import zhCN from '@/locales/zh-CN.json'
=======
import es419 from '@/locales/es-419.json'
>>>>>>> e22cfae3

const instance = createI18n({
  legacy: false,
  locale: import.meta.env.VUE_APP_I18N_LOCALE || 'en',
  fallbackLocale: import.meta.env.VUE_APP_I18N_FALLBACK_LOCALE || 'en',
  messages: {
    en: en,
    'en-US': enUS,
<<<<<<< HEAD
    es: es,
    'zh-CN': zhCN,
=======
    es: es419,
    'es-419': es419,
>>>>>>> e22cfae3
  },
})

export default instance
export const i18n = instance.global<|MERGE_RESOLUTION|>--- conflicted
+++ resolved
@@ -1,12 +1,8 @@
 import { createI18n } from 'vue-i18n'
 import en from '@/locales/en.json'
 import enUS from '@/locales/en-US.json'
-<<<<<<< HEAD
-import es from '@/locales/es.json'
 import zhCN from '@/locales/zh-CN.json'
-=======
 import es419 from '@/locales/es-419.json'
->>>>>>> e22cfae3
 
 const instance = createI18n({
   legacy: false,
@@ -15,13 +11,9 @@
   messages: {
     en: en,
     'en-US': enUS,
-<<<<<<< HEAD
-    es: es,
     'zh-CN': zhCN,
-=======
     es: es419,
     'es-419': es419,
->>>>>>> e22cfae3
   },
 })
 
