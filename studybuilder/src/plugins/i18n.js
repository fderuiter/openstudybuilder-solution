--- conflicted
+++ resolved
@@ -3,13 +3,10 @@
 import enUS from '@/locales/en-US.json'
 import zhCN from '@/locales/zh-CN.json'
 import es419 from '@/locales/es-419.json'
-<<<<<<< HEAD
 import ptBR from '@/locales/pt-BR.json'
-=======
 import deDE from '@/locales/de-DE.json'
 import frFR from '@/locales/fr-FR.json'
 import koKR from '@/locales/ko-KR.json'
->>>>>>> b66447bc
 
 const instance = createI18n({
   legacy: false,
@@ -22,17 +19,14 @@
     'zh-CN': zhCN,
     es: es419,
     'es-419': es419,
-<<<<<<< HEAD
     pt: ptBR,
     'pt-BR': ptBR,
-=======
     de: deDE,
     'de-DE': deDE,
     fr: frFR,
     'fr-FR': frFR,
     ko: koKR,
     'ko-KR': koKR,
->>>>>>> b66447bc
   },
 })
 
