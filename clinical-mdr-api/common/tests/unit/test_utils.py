import logging
import pytest

from common import exceptions
from common.config import settings
from common.utils import load_env, strtobool, validate_page_number_and_page_size


def test_strtobool():
    assert strtobool("True") == 1
    assert strtobool("true") == 1
    assert strtobool("TRUE") == 1
    assert strtobool("t") == 1
    assert strtobool("T") == 1
    assert strtobool("1") == 1

    assert strtobool("False") == 0
    assert strtobool("false") == 0
    assert strtobool("FALSE") == 0
    assert strtobool("f") == 0
    assert strtobool("F") == 0
    assert strtobool("0") == 0

    with pytest.raises(ValueError) as exc_info:
        strtobool("-invalid-")
    assert str(exc_info.value) == "invalid truth value: -invalid-"


@pytest.mark.parametrize(
    "page_number, page_size",
    [[1, 10], [2, 200], [3000, 1000], [settings.max_int_neo4j, 1]],
)
def test_validate_page_number_and_page_size(page_number, page_size):
    validate_page_number_and_page_size(page_number, page_size)


@pytest.mark.parametrize(
    "page_number, page_size",
    [
        [settings.max_int_neo4j + 1, 1],
        [settings.max_int_neo4j, 10],
        [1, settings.max_int_neo4j + 1],
        [10, settings.max_int_neo4j],
    ],
)
def test_validate_page_number_and_page_size_exceeds_max(page_number, page_size):
    with pytest.raises(exceptions.ValidationException) as exc_info:
        validate_page_number_and_page_size(page_number, page_size)
    assert (
        str(exc_info.value)
        == f"(page_number * page_size) value cannot be bigger than {settings.max_int_neo4j}"
    )


<<<<<<< HEAD
@pytest.mark.parametrize(
    "page_number, page_size, msg",
    [
        (0, 1, "page_number must be greater than or equal to 1"),
        (-1, 10, "page_number must be greater than or equal to 1"),
        (1, -1, "page_size must be greater than or equal to 0"),
        (2, -10, "page_size must be greater than or equal to 0"),
    ],
)
def test_validate_page_number_and_page_size_negative_inputs(
    page_number, page_size, msg
):
    with pytest.raises(exceptions.ValidationException) as exc_info:
        validate_page_number_and_page_size(page_number, page_size)
    assert str(exc_info.value) == msg


def test_load_env():
    env_var1 = load_env("VAR1", "value1")
    assert env_var1 == "value1"
=======
def test_load_env(monkeypatch, caplog):
    monkeypatch.setenv("VAR1", "secret")
    with caplog.at_level(logging.INFO):
        env_var = load_env("VAR1", "value1")
    assert env_var == "secret"
    assert "VAR1" in caplog.text
    assert "secret" not in caplog.text
>>>>>>> 4a5127c5

    caplog.clear()
    monkeypatch.delenv("VAR1", raising=False)
    with caplog.at_level(logging.WARNING):
        env_var = load_env("VAR1", "value1")
    assert env_var == "value1"
    assert "VAR1" in caplog.text
    assert "value1" not in caplog.text

    caplog.clear()
    with caplog.at_level(logging.ERROR):
        with pytest.raises(EnvironmentError) as exc_info:
            load_env("VAR1")
    assert str(exc_info.value) == "Failed because VAR1 is not set."
    assert "VAR1" in caplog.text
    assert "secret" not in caplog.text<|MERGE_RESOLUTION|>--- conflicted
+++ resolved
@@ -52,7 +52,6 @@
     )
 
 
-<<<<<<< HEAD
 @pytest.mark.parametrize(
     "page_number, page_size, msg",
     [
@@ -70,10 +69,6 @@
     assert str(exc_info.value) == msg
 
 
-def test_load_env():
-    env_var1 = load_env("VAR1", "value1")
-    assert env_var1 == "value1"
-=======
 def test_load_env(monkeypatch, caplog):
     monkeypatch.setenv("VAR1", "secret")
     with caplog.at_level(logging.INFO):
@@ -81,7 +76,6 @@
     assert env_var == "secret"
     assert "VAR1" in caplog.text
     assert "secret" not in caplog.text
->>>>>>> 4a5127c5
 
     caplog.clear()
     monkeypatch.delenv("VAR1", raising=False)
